# Copyright 2014 Swisscom, Sophia Engineering
#
# Licensed under the Apache License, Version 2.0 (the "License");
# you may not use this file except in compliance with the License.
# You may obtain a copy of the License at
#
# http://www.apache.org/licenses/LICENSE-2.0
#
# Unless required by applicable law or agreed to in writing, software
# distributed under the License is distributed on an "AS IS" BASIS,
# WITHOUT WARRANTIES OR CONDITIONS OF ANY KIND, either express or implied.
# See the License for the specific language governing permissions and
# limitations under the License.

import copy
import datetime
import uuid
from collections import namedtuple
<<<<<<< HEAD
from django import VERSION

if VERSION[:2] >= (1, 8):
    from django.db.models.sql.datastructures import Join
if VERSION[:2] >= (1, 7):
    from django.apps.registry import apps
=======
import re

from django.db.models.sql.datastructures import Join
from django.apps.registry import apps
>>>>>>> 580940f2
from django.core.exceptions import SuspiciousOperation, ObjectDoesNotExist
from django.db import transaction
from django.db.models.base import Model
from django.db.models import Q
from django.db.models.constants import LOOKUP_SEP
from django.db.models.fields import FieldDoesNotExist
from django.db.models.fields.related import (ForeignKey, ReverseSingleRelatedObjectDescriptor,
                                             ReverseManyRelatedObjectsDescriptor, ManyToManyField,
                                             ManyRelatedObjectsDescriptor, create_many_related_manager,
                                             ForeignRelatedObjectsDescriptor, RECURSIVE_RELATIONSHIP_CONSTANT)
from django.db.models.query import QuerySet, ValuesListQuerySet, ValuesQuerySet
from django.db.models.signals import post_init
from django.db.models.sql import Query
from django.db.models.sql.where import ExtraWhere, WhereNode
from django.utils.functional import cached_property
from django.utils.timezone import utc
from django.utils import six

from django.db import models, router

from versions.settings import get_versioned_delete_collector_class
from versions.settings import settings as versions_settings
from versions.exceptions import DeletionOfNonCurrentVersionError


def get_utc_now():
    return datetime.datetime.utcnow().replace(tzinfo=utc)


def validate_uuid(uuid_obj):
    """
    Check that the UUID object is in fact a valid version 4 uuid.
    """
    return isinstance(uuid_obj, uuid.UUID) and uuid_obj.version == 4

QueryTime = namedtuple('QueryTime', 'time active')


class ForeignKeyRequiresValueError(ValueError):
    pass


class VersionManager(models.Manager):
    """
    This is the Manager-class for any class that inherits from Versionable
    """
    use_for_related_fields = True

    def get_queryset(self):
        """
        Returns a VersionedQuerySet capable of handling version time restrictions.

        :return: VersionedQuerySet
        """
        qs = VersionedQuerySet(self.model, using=self._db)
        if hasattr(self, 'instance') and hasattr(self.instance, '_querytime'):
            qs.querytime = self.instance._querytime
        return qs

    def as_of(self, time=None):
        """
        Filters Versionables at a given time
        :param time: The timestamp (including timezone info) at which Versionables shall be retrieved
        :return: A QuerySet containing the base for a timestamped query.
        """
        return self.get_queryset().as_of(time)

    def next_version(self, object, relations_as_of='end'):
        """
        Return the next version of the given object.

        In case there is no next object existing, meaning the given
        object is the current version, the function returns this version.

        Note that if object's version_end_date is None, this does not check the database to
        see if there is a newer version (perhaps created by some other code), it simply
        returns the passed object.

        ``relations_as_of`` is used to fix the point in time for the version; this affects which related
        objects are returned when querying for object relations. See ``VersionManager.version_as_of``
        for details on valid ``relations_as_of`` values.

        :param Versionable object: object whose next version will be returned.
        :param mixed relations_as_of: determines point in time used to access relations. 'start'|'end'|datetime|None
        :return: Versionable
        """
        if object.version_end_date == None:
            next = object
        else:
            next = self.filter(
                Q(identity=object.identity),
                Q(version_start_date__gte=object.version_end_date)
            ).order_by('version_start_date').first()

            if not next:
                raise ObjectDoesNotExist(
                    "next_version couldn't find a next version of object " + str(object.identity))

        return self.adjust_version_as_of(next, relations_as_of)

    def previous_version(self, object, relations_as_of='end'):
        """
        Return the previous version of the given object.

        In case there is no previous object existing, meaning the given object
        is the first version of the object, then the function returns this version.

        ``relations_as_of`` is used to fix the point in time for the version; this affects which related
        objects are returned when querying for object relations. See ``VersionManager.version_as_of``
        for details on valid ``relations_as_of`` values.

        :param Versionable object: object whose previous version will be returned.
        :param mixed relations_as_of: determines point in time used to access relations. 'start'|'end'|datetime|None
        :return: Versionable
        """
        if object.version_birth_date == object.version_start_date:
            previous = object
        else:
            previous = self.filter(
                Q(identity=object.identity),
                Q(version_end_date__lte=object.version_start_date)
            ).order_by('-version_end_date').first()

            if not previous:
                raise ObjectDoesNotExist(
                    "previous_version couldn't find a previous version of object " + str(object.identity))

        return self.adjust_version_as_of(previous, relations_as_of)

    def current_version(self, object, relations_as_of=None, check_db=False):
        """
        Return the current version of the given object.

        The current version is the one having its version_end_date set to NULL.
        If there is not such a version then it means the object has been 'deleted'
        and so there is no current version available. In this case the function returns None.

        Note that if check_db is False and object's version_end_date is None, this does not
        check the database to see if there is a newer version (perhaps created by some other code),
        it simply returns the passed object.

        ``relations_as_of`` is used to fix the point in time for the version; this affects which related
        objects are returned when querying for object relations. See ``VersionManager.version_as_of``
        for details on valid ``relations_as_of`` values.

        :param Versionable object: object whose current version will be returned.
        :param mixed relations_as_of: determines point in time used to access relations. 'start'|'end'|datetime|None
        :param bool check_db: Whether or not to look in the database for a more recent version
        :return: Versionable
        """
        if object.version_end_date is None and not check_db:
            current = object
        else:
            current = self.current.filter(identity=object.identity).first()

        return self.adjust_version_as_of(current, relations_as_of)

    @staticmethod
    def adjust_version_as_of(version, relations_as_of):
        """
        Adjusts the passed version's as_of time to an appropriate value, and returns it.

        ``relations_as_of`` is used to fix the point in time for the version; this affects which related
        objects are returned when querying for object relations.
        Valid ``relations_as_of`` values and how this affects the returned version's as_of attribute:
        - 'start': version start date
        - 'end': version end date - 1 microsecond (no effect if version is current version)
        - datetime object: given datetime (raises ValueError if given datetime not valid for version)
        - None: unset (related object queries will not be restricted to a point in time)

        :param Versionable object: object whose as_of will be adjusted as requested.
        :param mixed relations_as_of: valid values are the strings 'start' or 'end', or a datetime object.
        :return: Versionable
        """
        if not version:
            return version

        if relations_as_of == 'end':
            if version.is_current:
                # Ensure that version._querytime is active, in case it wasn't before.
                version.as_of = None
            else:
                version.as_of = version.version_end_date - datetime.timedelta(microseconds=1)
        elif relations_as_of == 'start':
            version.as_of = version.version_start_date
        elif isinstance(relations_as_of, datetime.datetime):
            as_of = relations_as_of.astimezone(utc)
            if not as_of >= version.version_start_date:
                raise ValueError(
                    "Provided as_of '{}' is earlier than version's start time '{}'".format(
                        as_of.isoformat(),
                        version.version_start_date.isoformat()
                    )
                )
            if version.version_end_date is not None and as_of >= version.version_end_date:
                raise ValueError(
                    "Provided as_of '{}' is later than version's start time '{}'".format(
                        as_of.isoformat(),
                        version.version_end_date.isoformat()
                    )
                )
            version.as_of = as_of
        elif relations_as_of is None:
            version._querytime = QueryTime(time=None, active=False)
        else:
            raise TypeError("as_of parameter must be 'start', 'end', None, or datetime object")

        return version

    @property
    def current(self):
        return self.as_of(None)

    def create(self, **kwargs):
        """
        Creates an instance of a Versionable
        :param kwargs: arguments used to initialize the class instance
        :return: a Versionable instance of the class
        """
        return self._create_at(None, **kwargs)

    def _create_at(self, timestamp=None, id=None, forced_identity=None, **kwargs):
        """
        WARNING: Only for internal use and testing.

        Create a Versionable having a version_start_date and version_birth_date set to some pre-defined timestamp
        :param timestamp: point in time at which the instance has to be created
        :param id: version 4 UUID unicode object.  Usually this is not specified, it will be automatically created.
        :param forced_identity: version 4 UUID unicode object.  For internal use only.
        :param kwargs: arguments needed for initializing the instance
        :return: an instance of the class
        """
        id = Versionable.uuid(id)
        if forced_identity:
            ident = Versionable.uuid(forced_identity)
        else:
            ident = id

        if timestamp is None:
            timestamp = get_utc_now()
        kwargs['id'] = id
        kwargs['identity'] = ident
        kwargs['version_start_date'] = timestamp
        kwargs['version_birth_date'] = timestamp
        return super(VersionManager, self).create(**kwargs)


class VersionedWhereNode(WhereNode):
    def as_sql(self, qn, connection):
        """
        This method identifies joined table aliases in order for VersionedExtraWhere.as_sql()
        to be able to add time restrictions for those tables based on the VersionedQuery's
        querytime value.

        :param qn: In Django 1.7 & 1.8 this is a compiler
        :param connection: A DB connection
        :return: A tuple consisting of (sql_string, result_params)
        """
        # self.children is an array of VersionedExtraWhere-objects
        for child in self.children:
            if isinstance(child, VersionedExtraWhere) and not child.params:
                _query = qn.query
                query_time = _query.querytime.time
                apply_query_time = _query.querytime.active
                alias_map = _query.alias_map
                self._set_child_joined_alias(child, alias_map)
                if apply_query_time:
                    # Add query parameters that have not been added till now
                    child.set_as_of(query_time)
                else:
                    # Remove the restriction if it's not required
                    child.sqls = []
        return super(VersionedWhereNode, self).as_sql(qn, connection)

    @staticmethod
    def _set_child_joined_alias(child, alias_map):
        """
        Set the joined alias on the child, for Django >= 1.8.0
        :param child:
        :param alias_map:
        """
        for table in alias_map:
            join = alias_map[table]
            if not isinstance(join, Join):
                continue
            lhs = join.parent_alias
            if (lhs == child.alias and table == child.related_alias) \
                    or (lhs == child.related_alias and table == child.alias):
                child.set_joined_alias(table)
                break


class VersionedExtraWhere(ExtraWhere):
    """
    A specific implementation of ExtraWhere;
    Before as_sql can be called on an object, ensure that calls to
    - set_as_of and
    - set_joined_alias
    have been done
    """

    def __init__(self, historic_sql, current_sql, alias, remote_alias):
        super(VersionedExtraWhere, self).__init__(sqls=[], params=[])
        self.historic_sql = historic_sql
        self.current_sql = current_sql
        self.alias = alias
        self.related_alias = remote_alias
        self._as_of_time_set = False
        self.as_of_time = None
        self._joined_alias = None

    def set_as_of(self, as_of_time):
        self.as_of_time = as_of_time
        self._as_of_time_set = True

    def set_joined_alias(self, joined_alias):
        """
        Takes the alias that is being joined to the query and applies the query
        time constraint to its table

        :param str joined_alias: The table name of the alias
        """
        self._joined_alias = joined_alias

    def as_sql(self, qn=None, connection=None):
        sql = ""
        params = []

        # Fail fast for inacceptable cases
        if self._as_of_time_set and not self._joined_alias:
            raise ValueError("joined_alias is not set, but as_of is; this is a conflict!")

        # Set the SQL string in dependency of whether as_of_time was set or not
        if self._as_of_time_set:
            if self.as_of_time:
                sql = self.historic_sql
                params = [self.as_of_time] * 2
                # 2 is the number of occurences of the timestamp in an as_of-filter expression
            else:
                # If as_of_time was set to None, we're dealing with a query for "current" values
                sql = self.current_sql
        else:
            # No as_of_time has been set; Perhaps, as_of was not part of the query -> That's OK
            pass

        # By here, the sql string is defined if an as_of_time was provided
        if self._joined_alias:
            sql = sql.format(alias=self._joined_alias)

        # Set the final sqls
        # self.sqls needs to be set before the call to parent
        if sql:
            self.sqls = [sql]
        else:
            self.sqls = ["1=1"]
        self.params = params
        return super(VersionedExtraWhere, self).as_sql(qn, connection)


class VersionedQuery(Query):
    """
    VersionedQuery has awareness of the query time restrictions.  When the query is compiled,
    this query time information is passed along to the foreign keys involved in the query, so
    that they can provide that information when building the sql.
    """

    def __init__(self, *args, **kwargs):
        kwargs['where'] = VersionedWhereNode
        super(VersionedQuery, self).__init__(*args, **kwargs)
        self.querytime = QueryTime(time=None, active=False)

    def clone(self, *args, **kwargs):
        _clone = super(VersionedQuery, self).clone(*args, **kwargs)
        try:
            _clone.querytime = self.querytime
        except AttributeError:
            # If the caller is using clone to create a different type of Query, that's OK.
            # An example of this is when creating or updating an object, this method is called
            # with a first parameter of sql.UpdateQuery.
            pass
        return _clone

    def get_compiler(self, *args, **kwargs):
        """
        Add the query time restriction limit at the last moment.  Applying it earlier
        (e.g. by adding a filter to the queryset) does not allow the caching of related
        object to work (they are attached to a queryset; filter() returns a new queryset).
        """
        if self.querytime.active and (not hasattr(self, '_querytime_filter_added') or not self._querytime_filter_added):
            time = self.querytime.time
            if time is None:
                self.add_q(Q(version_end_date__isnull=True))
            else:
                self.add_q(
                    (Q(version_end_date__gt=time) | Q(version_end_date__isnull=True))
                    & Q(version_start_date__lte=time)
                )
            # Ensure applying these filters happens only a single time (even if it doesn't falsify the query, it's
            # just not very comfortable to read)
            self._querytime_filter_added = True
        return super(VersionedQuery, self).get_compiler(*args, **kwargs)

    def build_filter(self, filter_expr, **kwargs):
        """
        When a query is filtered with an expression like .filter(team=some_team_object),
        where team is a VersionedForeignKey field, and some_team_object is a Versionable object,
        adapt the filter value to be (team__identity=some_team_object.identity).

        When the query is built, this will enforce that the tables are joined and that
        the identity column and the as_of restriction is used for matching.

        For example, the generated SQL will be like:

           SELECT ... FROM foo INNER JOIN team ON (
                foo.team_id == team.identity
                AND foo.version_start_date <= [as_of]
                AND (foo.version_end_date > [as_of] OR foo.version_end_date IS NULL)) ...

        This is not necessary, and won't be applied, if any of these are true:
        - no as_of is in effect
        - the current objects are being queried (e.g. foo.objects.current.filter(...))
        - a terminal object is being used as the lookup value (e.g. .filter(team=the_deleted_team_version)
        - the lookup value is not a Versionable (e.g. .filter(foo='bar') or .filter(team=non_versionable_team)

        Note that this has the effect that Foo.objects.as_of(t1).filter(team=team_object_at_t3) will
        return the Foo objects at t1, and that accessing their team field (e.g. foo.team) will return
        the team object that was associated with them at t1, which may be a different object than
        team_object_at_t3.

        The goal is to make expressions like Foo.objects.as_of(tx).filter(team=some_team_object) work as
        closely as possible to standard, non-versioned Django querysets like Foo.objects.filter(team=some_team_object).

        :param filter_expr:
        :param kwargs:
        :return: tuple
        """
        lookup, value = filter_expr
        if self.querytime.active and isinstance(value, Versionable) and not value.is_latest:
            new_lookup = lookup + LOOKUP_SEP + Versionable.OBJECT_IDENTIFIER_FIELD
            filter_expr = (new_lookup, value.identity)
        return super(VersionedQuery, self).build_filter(filter_expr, **kwargs)


class VersionedQuerySet(QuerySet):
    """
    The VersionedQuerySet makes sure that every objects retrieved from it has
    the added property 'query_time' added to it.
    For that matter it override the __getitem__, _fetch_all and _clone methods
    for its parent class (QuerySet).
    """

    def __init__(self, model=None, query=None, *args, **kwargs):
        """
        Overridden so that a VersionedQuery will be used.
        """
        if not query:
            query = VersionedQuery(model)
        super(VersionedQuerySet, self).__init__(model=model, query=query, *args, **kwargs)
        self.querytime = QueryTime(time=None, active=False)

    @property
    def querytime(self):
        return self._querytime

    @querytime.setter
    def querytime(self, value):
        """
        Sets self._querytime as well as self.query.querytime.
        :param value: None or datetime
        :return:
        """
        self._querytime = value
        self.query.querytime = value

    def __getitem__(self, k):
        """
        Overrides the QuerySet.__getitem__ magic method for retrieving a list-item out of a query set.
        :param k: Retrieve the k-th element or a range of elements
        :return: Either one element or a list of elements
        """
        item = super(VersionedQuerySet, self).__getitem__(k)
        if isinstance(item, (list,)):
            for i in item:
                self._set_item_querytime(i)
        else:
            self._set_item_querytime(item)
        return item

    def _fetch_all(self):
        """
        Completely overrides the QuerySet._fetch_all method by adding the timestamp to all objects
        :return: See django.db.models.query.QuerySet._fetch_all for return values
        """
        if self._result_cache is None:
            self._result_cache = list(self.iterator())
            if not isinstance(self, ValuesListQuerySet):
                for x in self._result_cache:
                    self._set_item_querytime(x)
        if self._prefetch_related_lookups and not self._prefetch_done:
            self._prefetch_related_objects()

    def _clone(self, *args, **kwargs):
        """
        Overrides the QuerySet._clone method by adding the cloning of the VersionedQuerySet's query_time parameter
        :param kwargs: Same as the original QuerySet._clone params
        :return: Just as QuerySet._clone, this method returns a clone of the original object
        """
        clone = super(VersionedQuerySet, self)._clone(**kwargs)
        clone.querytime = self.querytime
        return clone

    def _set_item_querytime(self, item, type_check=True):
        """
        Sets the time for which the query was made on the resulting item
        :param item: an item of type Versionable
        :param type_check: Check the item to be a Versionable
        :return: Returns the item itself with the time set
        """
        if isinstance(item, Versionable):
            item._querytime = self.querytime
        elif isinstance(item, VersionedQuerySet):
            item.querytime = self.querytime
        elif isinstance(self, ValuesQuerySet):
            # When we are dealing with a ValueQuerySet there is no point in
            # setting the query_time as we are returning an array of values
            # instead of a full-fledged model object
            pass
        else:
            if type_check:
                raise TypeError("This item is not a Versionable, it's a " + str(type(item)))
        return item

    def as_of(self, qtime=None):
        """
        Sets the time for which we want to retrieve an object.
        :param qtime: The UTC date and time; if None then use the current state (where version_end_date = NULL)
        :return: A VersionedQuerySet
        """
        clone = self._clone()
        clone.querytime = QueryTime(time=qtime, active=True)
        return clone

    def delete(self):
        """
        Deletes the records in the QuerySet.
        """
        assert self.query.can_filter(), \
            "Cannot use 'limit' or 'offset' with delete."

        # Ensure that only current objects are selected.
        del_query = self.filter(version_end_date__isnull=True)

        # The delete is actually 2 queries - one to find related objects,
        # and one to delete. Make sure that the discovery of related
        # objects is performed on the same database as the deletion.
        del_query._for_write = True

        # Disable non-supported fields.
        del_query.query.select_for_update = False
        del_query.query.select_related = False
        del_query.query.clear_ordering(force_empty=True)

        collector_class = get_versioned_delete_collector_class()
        collector = collector_class(using=del_query.db)
        collector.collect(del_query)
        collector.delete(get_utc_now())

        # Clear the result cache, in case this QuerySet gets reused.
        self._result_cache = None

    delete.alters_data = True
    delete.queryset_only = True


class VersionedForeignKey(ForeignKey):
    """
    We need to replace the standard ForeignKey declaration in order to be able to introduce
    the VersionedReverseSingleRelatedObjectDescriptor, which allows to go back in time...
    We also want to allow keeping track of any as_of time so that joins can be restricted
    based on that.
    """

    def __init__(self, *args, **kwargs):
        super(VersionedForeignKey, self).__init__(*args, **kwargs)

    def contribute_to_class(self, cls, name, virtual_only=False):
        super(VersionedForeignKey, self).contribute_to_class(cls, name, virtual_only)
        setattr(cls, self.name, VersionedReverseSingleRelatedObjectDescriptor(self))

    def contribute_to_related_class(self, cls, related):
        """
        Override ForeignKey's methods, and replace the descriptor, if set by the parent's methods
        """
        # Internal FK's - i.e., those with a related name ending with '+' -
        # and swapped models don't get a related descriptor.
        super(VersionedForeignKey, self).contribute_to_related_class(cls, related)
        accessor_name = related.get_accessor_name()
        if hasattr(cls, accessor_name):
            setattr(cls, accessor_name, VersionedForeignRelatedObjectsDescriptor(related))

    def get_extra_restriction(self, where_class, alias, remote_alias):
        """
        Overrides ForeignObject's get_extra_restriction function that returns an SQL statement which is appended to a
        JOIN's conditional filtering part

        :return: SQL conditional statement
        :rtype: WhereNode
        """
        historic_sql = '''{alias}.version_start_date <= %s
                 AND ({alias}.version_end_date > %s OR {alias}.version_end_date is NULL )'''
        current_sql = '''{alias}.version_end_date is NULL'''
        # How 'bout creating an ExtraWhere here, without params
        return where_class([VersionedExtraWhere(historic_sql=historic_sql, current_sql=current_sql, alias=alias,
                                                remote_alias=remote_alias)])

    def get_joining_columns(self, reverse_join=False):
        """
        Get and return joining columns defined by this foreign key relationship

        :return: A tuple containing the column names of the tables to be joined (<local_col_name>, <remote_col_name>)
        :rtype: tuple
        """
        source = self.reverse_related_fields if reverse_join else self.related_fields
        joining_columns = tuple()
        for lhs_field, rhs_field in source:
            lhs_col_name = lhs_field.column
            rhs_col_name = rhs_field.column
            # Test whether
            # - self is the current ForeignKey relationship
            # - self was not auto_created (e.g. is not part of a M2M relationship)
            if self is lhs_field and not self.auto_created:
                if rhs_col_name == Versionable.VERSION_IDENTIFIER_FIELD:
                    rhs_col_name = Versionable.OBJECT_IDENTIFIER_FIELD
            elif self is rhs_field and not self.auto_created:
                if lhs_col_name == Versionable.VERSION_IDENTIFIER_FIELD:
                    lhs_col_name = Versionable.OBJECT_IDENTIFIER_FIELD
            joining_columns = joining_columns + ((lhs_col_name, rhs_col_name),)
        return joining_columns


class VersionedManyToManyField(ManyToManyField):
    def __init__(self, *args, **kwargs):
        super(VersionedManyToManyField, self).__init__(*args, **kwargs)

    def contribute_to_class(self, cls, name):
        """
        Called at class type creation. So, this method is called, when metaclasses get created
        """
        # self.rel.through needs to be set prior to calling super, since super(...).contribute_to_class refers to it.
        # Classes pointed to by a string do not need to be resolved here, since Django does that at a later point in
        # time - which is nice... ;)
        #
        # Superclasses take care of:
        # - creating the through class if unset
        # - resolving the through class if it's a string
        # - resolving string references within the through class
        if not self.rel.through and not cls._meta.abstract and not cls._meta.swapped:
            self.rel.through = VersionedManyToManyField.create_versioned_many_to_many_intermediary_model(self, cls,
                                                                                                         name)
        super(VersionedManyToManyField, self).contribute_to_class(cls, name)

        # Overwrite the descriptor
        if hasattr(cls, self.name):
            setattr(cls, self.name, VersionedReverseManyRelatedObjectsDescriptor(self))

    def contribute_to_related_class(self, cls, related):
        """
        Called at class type creation. So, this method is called, when metaclasses get created
        """
        super(VersionedManyToManyField, self).contribute_to_related_class(cls, related)
        accessor_name = related.get_accessor_name()
        if accessor_name and hasattr(cls, accessor_name):
            descriptor = VersionedManyRelatedObjectsDescriptor(related, accessor_name)
            setattr(cls, accessor_name, descriptor)
            if hasattr(cls._meta, 'many_to_many_related') and isinstance(cls._meta.many_to_many_related, list):
                cls._meta.many_to_many_related.append(descriptor)
            else:
                cls._meta.many_to_many_related = [descriptor]

    @staticmethod
    def create_versioned_many_to_many_intermediary_model(field, cls, field_name):
        # Let's not care too much on what flags could potentially be set on that intermediary class (e.g. managed, etc)
        # Let's play the game, as if the programmer had specified a class within his models... Here's how.

        from_ = cls._meta.model_name
        to_model = field.rel.to

        # Force 'to' to be a string (and leave the hard work to Django)
        if not isinstance(field.rel.to, six.string_types):
            to_model = '%s.%s' % (field.rel.to._meta.app_label, field.rel.to._meta.object_name)
            to = field.rel.to._meta.object_name.lower()
        else:
            to = to_model.lower()
        name = '%s_%s' % (from_, field_name)

        if field.rel.to == RECURSIVE_RELATIONSHIP_CONSTANT or to == cls._meta.object_name:
            from_ = 'from_%s' % to
            to = 'to_%s' % to
            to_model = cls

        # Since Django 1.7, a migration mechanism is shipped by default with Django. This migration module loads all
        # declared apps' models inside a __fake__ module.
        # This means that the models can be already loaded and registered by their original module, when we
        # reach this point of the application and therefore there is no need to load them a second time.
        if cls.__module__ == '__fake__':
            try:
                # Check the apps for an already registered model
                return apps.get_registered_model(cls._meta.app_label, str(name))
            except KeyError:
                # The model has not been registered yet, so continue
                pass

        meta = type('Meta', (object,), {
            # 'unique_together': (from_, to),
            'auto_created': cls,
            'db_tablespace': cls._meta.db_tablespace,
            'app_label': cls._meta.app_label,
        })
        return type(str(name), (Versionable,), {
            'Meta': meta,
            '__module__': cls.__module__,
            from_: VersionedForeignKey(cls, related_name='%s+' % name, auto_created=name),
            to: VersionedForeignKey(to_model, related_name='%s+' % name, auto_created=name),
        })


class VersionedReverseSingleRelatedObjectDescriptor(ReverseSingleRelatedObjectDescriptor):
    """
    A ReverseSingleRelatedObjectDescriptor-typed object gets inserted, when a ForeignKey
    is defined in a Django model. This is one part of the analogue for versioned items.

    Unfortunately, we need to run two queries. The first query satisfies the foreign key
    constraint. After extracting the identity information and combining it with the datetime-
    stamp, we are able to fetch the historic element.
    """

    def __get__(self, instance, instance_type=None):
        """
        The getter method returns the object, which points instance, e.g. choice.poll returns
        a Poll instance, whereas the Poll class defines the ForeignKey.
        :param instance: The object on which the property was accessed
        :param instance_type: The type of the instance object
        :return: Returns a Versionable
        """
        current_elt = super(VersionedReverseSingleRelatedObjectDescriptor, self).__get__(instance, instance_type)

        if instance is None:
            return self

        if not current_elt:
            return None

        if not isinstance(current_elt, Versionable):
            raise TypeError("VersionedForeignKey target is of type "
                            + str(type(current_elt))
                            + ", which is not a subclass of Versionable")

        if hasattr(instance, '_querytime'):
            # If current_elt matches the instance's querytime, there's no need to make a database query.
            if Versionable.matches_querytime(current_elt, instance._querytime):
                current_elt._querytime = instance._querytime
                return current_elt

            return current_elt.__class__.objects.as_of(instance._querytime.time).get(identity=current_elt.identity)
        else:
            return current_elt.__class__.objects.current.get(identity=current_elt.identity)


class VersionedForeignRelatedObjectsDescriptor(ForeignRelatedObjectsDescriptor):
    """
    This descriptor generates the manager class that is used on the related object of a ForeignKey relation
    (i.e. the reverse-ForeignKey field manager).
    """

    @cached_property
    def related_manager_cls(self):
        # return create_versioned_related_manager
        manager_cls = super(VersionedForeignRelatedObjectsDescriptor, self).related_manager_cls
        rel_field = self.related.field

        class VersionedRelatedManager(manager_cls):
            def __init__(self, instance):
                super(VersionedRelatedManager, self).__init__(instance)

                # This is a hack, in order to get the versioned related objects
                for key in self.core_filters.keys():
                    if '__exact' in key or '__' not in key:
                        self.core_filters[key] = instance.identity

            def get_queryset(self):
                queryset = super(VersionedRelatedManager, self).get_queryset()
                # Do not set the query time if it is already correctly set.  queryset.as_of() returns a clone
                # of the queryset, and this will destroy the prefetched objects cache if it exists.
                if isinstance(queryset,
                              VersionedQuerySet) and self.instance._querytime.active and queryset.querytime != self.instance._querytime:
                    queryset = queryset.as_of(self.instance._querytime.time)
                return queryset

            def add(self, *objs):
                cloned_objs = ()
                for obj in objs:
                    if not isinstance(obj, Versionable):
                        raise TypeError("Trying to add a non-Versionable to a VersionedForeignKey relationship")
                    cloned_objs += (obj.clone(),)
                super(VersionedRelatedManager, self).add(*cloned_objs)

            # clear() and remove() are present if the FK is nullable
            if 'clear' in dir(manager_cls):
                def clear(self, **kwargs):
                    """
                    Overridden to ensure that the current queryset is used, and to clone objects before they
                    are removed, so that history is not lost.
                    """
                    bulk = kwargs.pop('bulk', True)
                    db = router.db_for_write(self.model, instance=self.instance)
                    queryset = self.current.using(db)
                    with transaction.atomic(using=db, savepoint=False):
                        cloned_pks = [obj.clone().pk for obj in queryset]
                        update_qs = self.current.filter(pk__in=cloned_pks)
                        self._clear(update_qs, bulk)

            if 'remove' in dir(manager_cls):
                def remove(self, *objs):
                    val = rel_field.get_foreign_related_value(self.instance)
                    cloned_objs = ()
                    for obj in objs:
                        # Is obj actually part of this descriptor set? Otherwise, silently go over it, since Django
                        # handles that case
                        if rel_field.get_local_related_value(obj) == val:
                            # Silently pass over non-versionable items
                            if not isinstance(obj, Versionable):
                                raise TypeError(
                                    "Trying to remove a non-Versionable from a VersionedForeignKey realtionship")
                            cloned_objs += (obj.clone(),)
                    super(VersionedRelatedManager, self).remove(*cloned_objs)

        return VersionedRelatedManager


def create_versioned_many_related_manager(superclass, rel):
    """
    The "casting" which is done in this method is needed, since otherwise, the methods introduced by
    Versionable are not taken into account.
    :param superclass: This is usually a models.Manager
    :param rel: Contains the ManyToMany relation
    :return: A subclass of ManyRelatedManager and Versionable
    """
    many_related_manager_klass = create_many_related_manager(superclass, rel)

    class VersionedManyRelatedManager(many_related_manager_klass):
        def __init__(self, *args, **kwargs):
            super(VersionedManyRelatedManager, self).__init__(*args, **kwargs)
            # Additional core filters are: version_start_date <= t & (version_end_date > t | version_end_date IS NULL)
            # but we cannot work with the Django core filters, since they don't support ORing filters, which
            # is a thing we need to consider the "version_end_date IS NULL" case;
            # So, we define our own set of core filters being applied when versioning
            try:
                version_start_date_field = self.through._meta.get_field('version_start_date')
                version_end_date_field = self.through._meta.get_field('version_end_date')
            except FieldDoesNotExist as e:
                fields = [f.name for f in self.through._meta.get_fields()]
                print(str(e) + "; available fields are " + ", ".join(fields))
                raise e
                # FIXME: this probably does not work when auto-referencing

        def get_queryset(self):
            """
            Add a filter to the queryset, limiting the results to be pointed by relationship that are
            valid for the given timestamp (which is taken at the current instance, or set to now, if not
            available).
            Long story short, apply the temporal validity filter also to the intermediary model.
            """

            queryset = super(VersionedManyRelatedManager, self).get_queryset()
            if hasattr(queryset, 'querytime'):
                if self.instance._querytime.active and self.instance._querytime != queryset.querytime:
                    queryset = queryset.as_of(self.instance._querytime.time)
            return queryset

        def _remove_items(self, source_field_name, target_field_name, *objs):
            """
            Instead of removing items, we simply set the version_end_date of the current item to the
            current timestamp --> t[now].
            Like that, there is no more current entry having that identity - which is equal to
            not existing for timestamps greater than t[now].
            """
            return self._remove_items_at(None, source_field_name, target_field_name, *objs)

        def _remove_items_at(self, timestamp, source_field_name, target_field_name, *objs):
            if objs:
                if timestamp is None:
                    timestamp = get_utc_now()
                old_ids = set()
                for obj in objs:
                    if isinstance(obj, self.model):
                        if hasattr(self, 'target_field'):
                            fk_val = self.target_field.get_foreign_related_value(obj)[0]
                        else:
                            raise TypeError("We couldn't find the value of the foreign key, this might be due to the "
                                            "use of an unsupported version of Django")
                        old_ids.add(fk_val)
                    else:
                        old_ids.add(obj)
                db = router.db_for_write(self.through, instance=self.instance)
                qs = self.through._default_manager.using(db).filter(**{
                    source_field_name: self.instance.id,
                    '%s__in' % target_field_name: old_ids
                }).as_of(timestamp)
                for relation in qs:
                    relation._delete_at(timestamp)

        if 'add' in dir(many_related_manager_klass):
            def add(self, *objs):
                if not self.instance.is_current:
                    raise SuspiciousOperation(
                        "Adding many-to-many related objects is only possible on the current version")

                # The ManyRelatedManager.add() method uses the through model's default manager to get
                # a queryset when looking at which objects already exist in the database.
                # In order to restrict the query to the current versions when that is done,
                # we temporarily replace the queryset's using method so that the version validity
                # condition can be specified.
                klass = self.through._default_manager.get_queryset().__class__
                __using_backup = klass.using

                def using_replacement(self, *args, **kwargs):
                    qs = __using_backup(self, *args, **kwargs)
                    return qs.as_of(None)

                klass.using = using_replacement
                super(VersionedManyRelatedManager, self).add(*objs)
                klass.using = __using_backup

            def add_at(self, timestamp, *objs):
                """
                This function adds an object at a certain point in time (timestamp)
                """
                # First off, define the new constructor
                def _through_init(self, *args, **kwargs):
                    super(self.__class__, self).__init__(*args, **kwargs)
                    self.version_birth_date = timestamp
                    self.version_start_date = timestamp

                # Through-classes have an empty constructor, so it can easily be overwritten when needed;
                # This is not the default case, so the overwrite only takes place when we "modify the past"
                self.through.__init_backup__ = self.through.__init__
                self.through.__init__ = _through_init

                # Do the add operation
                self.add(*objs)

                # Remove the constructor again (by replacing it with the original empty constructor)
                self.through.__init__ = self.through.__init_backup__
                del self.through.__init_backup__

            add_at.alters_data = True

        if 'remove' in dir(many_related_manager_klass):
            def remove_at(self, timestamp, *objs):
                """
                Performs the act of removing specified relationships at a specified time (timestamp);
                So, not the objects at a given time are removed, but their relationship!
                """
                self._remove_items_at(timestamp, self.source_field_name, self.target_field_name, *objs)

                # For consistency, also handle the symmetrical case
                if self.symmetrical:
                    self._remove_items_at(timestamp, self.target_field_name, self.source_field_name, *objs)

            remove_at.alters_data = True

    return VersionedManyRelatedManager


class VersionedReverseManyRelatedObjectsDescriptor(ReverseManyRelatedObjectsDescriptor):
    """
    Beside having a very long name, this class is useful when it comes to versioning the
    ReverseManyRelatedObjectsDescriptor (huhu!!). The main part is the exposure of the
    'related_manager_cls' property
    """

    def __get__(self, instance, owner=None):
        """
        Reads the property as which this object is figuring; mainly used for debugging purposes
        :param instance: The instance on which the getter was called
        :param owner: no idea... alternatively called 'instance_type by the superclasses
        :return: A VersionedManyRelatedManager object
        """
        return super(VersionedReverseManyRelatedObjectsDescriptor, self).__get__(instance, owner)

    def __set__(self, instance, value):
        """
        Completely overridden to avoid bulk deletion that happens when the parent method calls clear().

        The parent method's logic is basically: clear all in bulk, then add the given objects in bulk.
        Instead, we figure out which ones are being added and removed, and call add and remove for these values.
        This lets us retain the versioning information.

        Since this is a many-to-many relationship, it is assumed here that the django.db.models.deletion.Collector
        logic, that is used in clear(), is not necessary here.  Collector collects related models, e.g. ones that should
        also be deleted because they have a ON CASCADE DELETE relationship to the object, or, in the case of
        "Multi-table inheritance", are parent objects.

        :param instance: The instance on which the getter was called
        :param value: iterable of items to set
        """

        if not instance.is_current:
            raise SuspiciousOperation(
                "Related values can only be directly set on the current version of an object")

        if not self.field.rel.through._meta.auto_created:
            opts = self.field.rel.through._meta
            raise AttributeError(("Cannot set values on a ManyToManyField which specifies an intermediary model. "
                                  "Use %s.%s's Manager instead.") % (opts.app_label, opts.object_name))

        manager = self.__get__(instance)
        # Below comment is from parent __set__ method.  We'll force evaluation, too:
        # clear() can change expected output of 'value' queryset, we force evaluation
        # of queryset before clear; ticket #19816
        value = tuple(value)

        being_removed, being_added = self.get_current_m2m_diff(instance, value)
        timestamp = get_utc_now()
        manager.remove_at(timestamp, *being_removed)
        manager.add_at(timestamp, *being_added)

    def get_current_m2m_diff(self, instance, new_objects):
        """
        :param instance: Versionable object
        :param new_objects: objects which are about to be associated with instance
        :return: (being_removed id list, being_added id list)
        :rtype : tuple
        """
        new_ids = self.pks_from_objects(new_objects)
        relation_manager = self.__get__(instance)

        filter = Q(**{relation_manager.source_field.attname: instance.pk})
        qs = self.through.objects.current.filter(filter)
        target_name = relation_manager.target_field.attname
        current_ids = set(qs.values_list(target_name, flat=True))

        being_removed = current_ids - new_ids
        being_added = new_ids - current_ids
        return list(being_removed), list(being_added)

    def pks_from_objects(self, objects):
        """
        Extract all the primary key strings from the given objects.  Objects may be Versionables, or bare primary keys.
        :rtype : set
        """
        return {o.pk if isinstance(o, Model) else o for o in objects}

    @cached_property
    def related_manager_cls(self):
        return create_versioned_many_related_manager(
            self.field.rel.to._default_manager.__class__,
            self.field.rel
        )


class VersionedManyRelatedObjectsDescriptor(ManyRelatedObjectsDescriptor):
    """
    Beside having a very long name, this class is useful when it comes to versioning the
    ManyRelatedObjectsDescriptor (huhu!!). The main part is the exposure of the
    'related_manager_cls' property
    """

    via_field_name = None

    def __init__(self, related, via_field_name):
        super(VersionedManyRelatedObjectsDescriptor, self).__init__(related)
        self.via_field_name = via_field_name

    def __get__(self, instance, owner=None):
        """
        Reads the property as which this object is figuring; mainly used for debugging purposes
        :param instance: The instance on which the getter was called
        :param owner: no idea... alternatively called 'instance_type by the superclasses
        :return: A VersionedManyRelatedManager object
        """
        return super(VersionedManyRelatedObjectsDescriptor, self).__get__(instance, owner)

    @cached_property
    def related_manager_cls(self):
        return create_versioned_many_related_manager(
            self.related.model._default_manager.__class__,
            self.related.field.rel
        )


class Versionable(models.Model):
    """
    This is pretty much the central point for versioning objects.
    """

    VERSION_IDENTIFIER_FIELD = 'id'
    OBJECT_IDENTIFIER_FIELD = 'identity'
    VERSIONABLE_FIELDS = [VERSION_IDENTIFIER_FIELD, OBJECT_IDENTIFIER_FIELD, 'version_start_date',
                          'version_end_date', 'version_birth_date']

    if versions_settings.VERSIONS_USE_UUIDFIELD:
        id = models.UUIDField(primary_key=True)
        """id stands for ID and is the primary key; sometimes also referenced as the surrogate key"""
    else:
        id = models.CharField(max_length=36, primary_key=True)

    if versions_settings.VERSIONS_USE_UUIDFIELD:
        identity = models.UUIDField()
        """identity is used as the identifier of an object, ignoring its versions; sometimes also referenced as the natural key"""
    else:
        identity = models.CharField(max_length=36)

    version_start_date = models.DateTimeField()
    """version_start_date points the moment in time, when a version was created (ie. an versionable was cloned).
    This means, it points the start of a clone's validity period"""

    version_end_date = models.DateTimeField(null=True, default=None, blank=True)
    """version_end_date, if set, points the moment in time, when the entry was duplicated (ie. the entry was cloned). It
    points therefore the end of a clone's validity period"""

    version_birth_date = models.DateTimeField()
    """version_birth_date contains the timestamp pointing to when the versionable has been created (independent of any
    version); This timestamp is bound to an identity"""

    objects = VersionManager()
    """Make the versionable compliant with Django"""

    as_of = None
    """Hold the timestamp at which the object's data was looked up. Its value must always be in between the
    version_start_date and the version_end_date"""

    class Meta:
        abstract = True
        unique_together = ('id', 'identity')

    def __init__(self, *args, **kwargs):
        super(Versionable, self).__init__(*args, **kwargs)
        # _querytime is for library-internal use.
        self._querytime = QueryTime(time=None, active=False)

    def delete(self, using=None):
        using = using or router.db_for_write(self.__class__, instance=self)
        assert self._get_pk_val() is not None, \
            "{} object can't be deleted because its {} attribute is set to None.".format(
                self._meta.object_name, self._meta.pk.attname)

        collector_class = get_versioned_delete_collector_class()
        collector = collector_class(using=using)
        collector.collect([self])
        collector.delete(get_utc_now())

    def _delete_at(self, timestamp, using=None):
        """
        WARNING: This method is only for internal use, it should not be used
        from outside.

        It is used only in the case when you want to make sure a group of
        related objects are deleted at the exact same time.

        It is certainly not meant to be used for deleting an object and giving it
        a random deletion date of your liking.
        """
        if self.version_end_date is None:
            self.version_end_date = timestamp
            self.save(force_update=True, using=using)
        else:
            raise DeletionOfNonCurrentVersionError('Cannot delete anything else but the current version')

    @property
    def is_current(self):
        return self.version_end_date is None

    @property
    def is_latest(self):
        """
        Checks if this is the latest version.

        Note that this will not check the database for a possible newer version.
        It simply inspects the object's in-memory state.

        :return: boolean
        """
        return self.id == self.identity

    @property
    def is_terminated(self):
        """
        Checks if this version has been terminated.

        This will be true if a newer version has been created, or if the version has been "deleted".

        :return: boolean
        """
        return self.version_end_date is not None

    @property
    def as_of(self):
        return self._querytime.time

    @as_of.setter
    def as_of(self, time):
        self._querytime = QueryTime(time=time, active=True)

    @staticmethod
    def uuid(uuid_value=None):
        """
        Returns a uuid value that is valid to use for id and identity fields.

        :return: unicode uuid object if using UUIDFields, uuid unicode string otherwise.
        """
        if uuid_value:
            if not validate_uuid(uuid_value):
                raise ValueError("uuid_value must be a valid UUID version 4 object")
        else:
            uuid_value = uuid.uuid4()

        if versions_settings.VERSIONS_USE_UUIDFIELD:
            return uuid_value
        else:
            return six.u(str(uuid_value))

    def _clone_at(self, timestamp):
        """
        WARNING: This method is only for internal use, it should not be used
        from outside.

        This function is mostly intended for testing, to allow creating
        realistic test cases.
        """
        return self.clone(forced_version_date=timestamp)

    def clone(self, forced_version_date=None, in_bulk=False):
        """
        Clones a Versionable and returns a fresh copy of the original object.
        Original source: ClonableMixin snippet (http://djangosnippets.org/snippets/1271), with the pk/id change
        suggested in the comments

        :param forced_version_date: a timestamp including tzinfo; this value is usually set only internally!
        :param in_bulk: whether not to write this objects to the database already, if not necessary; this value is
        usually set only internally for performance optimization
        :return: returns a fresh clone of the original object (with adjusted relations)
        """
        if not self.pk:
            raise ValueError('Instance must be saved before it can be cloned')

        if self.version_end_date:
            raise ValueError('This is a historical item and can not be cloned.')

        if forced_version_date:
            if not self.version_start_date <= forced_version_date <= get_utc_now():
                raise ValueError('The clone date must be between the version start date and now.')
        else:
            forced_version_date = get_utc_now()

        earlier_version = self

        later_version = copy.copy(earlier_version)
        later_version.version_end_date = None
        later_version.version_start_date = forced_version_date

        # set earlier_version's ID to a new UUID so the clone (later_version) can
        # get the old one -- this allows 'head' to always have the original
        # id allowing us to get at all historic foreign key relationships
        earlier_version.id = self.uuid()
        earlier_version.version_end_date = forced_version_date

        if not in_bulk:
            # This condition might save us a lot of database queries if we are being called
            # from a loop like in .clone_relations
            earlier_version.save()
            later_version.save()
        else:
            earlier_version._not_created = True

        # re-create ManyToMany relations
        for field_name in self.get_all_m2m_field_names():
            earlier_version.clone_relations(later_version, field_name, forced_version_date)

        return later_version

    def at(self, timestamp):
        """
        Force the create date of an object to be at a certain time; This method can be invoked only on a
        freshly created Versionable object. It must not have been cloned yet. Raises a SuspiciousOperation
        exception, otherwise.
        :param timestamp: a datetime.datetime instance
        """
        # Ensure, it's not a historic item
        if not self.is_current:
            raise SuspiciousOperation(
                "Cannot relocate this Versionable instance in time, since it is a historical item")
        # Ensure it's not a versioned item (that would lead to some ugly situations...
        if not self.version_birth_date == self.version_start_date:
            raise SuspiciousOperation(
                "Cannot relocate this Versionable instance in time, since it is a versioned instance")
        # Ensure the argument is really a timestamp
        if not isinstance(timestamp, datetime.datetime):
            raise ValueError("This is not a datetime.datetime timestamp")
        self.version_birth_date = self.version_start_date = timestamp
        return self

    def clone_relations(self, clone, manager_field_name, forced_version_date):
        # Source: the original object, where relations are currently pointing to
        source = getattr(self, manager_field_name)  # returns a VersionedRelatedManager instance
        # Destination: the clone, where the cloned relations should point to
        destination = getattr(clone, manager_field_name)
        for item in source.all():
            destination.add(item)

        # retrieve all current m2m relations pointing the newly created clone
        # filter for source_id
        m2m_rels = list(source.through.objects.filter(**{source.source_field.attname: clone.id}))
        later_current = []
        later_non_current = []
        for rel in m2m_rels:
            # Only clone the relationship, if it is the current one; Simply adjust the older ones to point the old entry
            # Otherwise, the number of pointers pointing an entry will grow exponentially
            if rel.is_current:
                later_current.append(rel.clone(forced_version_date=self.version_end_date, in_bulk=True))
                # On rel, which is no more 'current', set the source ID to self.id
                setattr(rel, source.source_field_name, self)
            else:
                later_non_current.append(rel)
        # Perform the bulk changes rel.clone() did not perform because of the in_bulk parameter
        # This saves a huge bunch of SQL queries:
        # - update current version entries
        source.through.objects.filter(id__in=[l.id for l in later_current]).update(
            **{'version_start_date': forced_version_date})
        # - update entries that have been pointing the current object, but have never been 'current'
        source.through.objects.filter(id__in=[l.id for l in later_non_current]).update(
            **{source.source_field_name: self})
        # - create entries that were 'current', but which have been relieved in this method run
        source.through.objects.bulk_create([r for r in m2m_rels if hasattr(r, '_not_created') and r._not_created])

    def restore(self, **kwargs):
        """
        Restores this version as a new version, and returns this new version.

        If a current version already exists, it will be terminated before restoring this version.

        Relations (foreign key, reverse foreign key, many-to-many) are not restored with the old
        version.  If provided in kwargs, (Versioned)ForeignKey fields will be set to the provided
        values.  If passing an id for a (Versioned)ForeignKey, use the field.attname.  For example:
           restore(team_id=myteam.pk)
        If passing an object, simply use the field name, e.g.:
           restore(team=myteam)

        If a (Versioned)ForeignKey is not nullable and no value is provided for it in kwargs, a
        ForeignKeyRequiresValueError will be raised.

        :param kwargs: arguments used to initialize the class instance
        :return: Versionable
        """
        if not self.pk:
            raise ValueError('Instance must be saved and terminated before it can be restored.')

        if self.is_current:
            raise ValueError('This is the current version, no need to restore it.')

        cls = self.__class__
        now = get_utc_now()
        restored = copy.copy(self)
        restored.version_end_date = None
        restored.version_start_date = now

        fields = [f for f in cls._meta.local_fields if f.name not in Versionable.VERSIONABLE_FIELDS]
        for field in fields:
            if field.attname in kwargs:
                setattr(restored, field.attname, kwargs[field.attname])
            elif field.name in kwargs:
                setattr(restored, field.name, kwargs[field.name])
            elif isinstance(field, ForeignKey):
                # Set all non-provided ForeignKeys to None.  If required, raise an error.
                try:
                    setattr(restored, field.name, None)
                except ValueError as e:
                    raise ForeignKeyRequiresValueError(e.args[0])

        self.id = self.uuid()

        with transaction.atomic():
            # If this is not the latest version, terminate the latest version
            latest = cls.objects.current_version(self, check_db=True)
            if latest and latest != self:
                latest.delete()
                restored.version_start_date = latest.version_end_date

            self.save()
            restored.save()

            # Update ManyToMany relations to point to the old version's id instead of the restored version's id.
            for field_name in self.get_all_m2m_field_names():
                manager = getattr(restored, field_name)  # returns a VersionedRelatedManager instance
                manager.through.objects.filter(**{manager.source_field.attname: restored.id}).update(
                    **{manager.source_field_name: self})

            return restored

    def get_all_m2m_field_names(self):
        opts = self._meta
        rel_field_names = [field.attname for field in opts.many_to_many]
        if hasattr(opts, 'many_to_many_related'):
            rel_field_names += [rel.via_field_name for rel in opts.many_to_many_related]

        return rel_field_names

    def detach(self):
        """
        Detaches the instance from its history.

        Similar to creating a new object with the same field values. The id and
        identity fields are set to a new value. The returned object has not been saved,
        call save() afterwards when you are ready to persist the object.

        ManyToMany and reverse ForeignKey relations are lost for the detached object.

        :return: Versionable
        """
        self.id = self.identity = self.uuid()
        self.version_start_date = self.version_birth_date = get_utc_now()
        self.version_end_date = None
        return self

    @staticmethod
    def matches_querytime(instance, querytime):
        """
        Checks whether the given instance satisfies the given QueryTime object.

        :param instance: an instance of Versionable
        :param querytime: QueryTime value to check against
        """
        if not querytime.active:
            return True

        if not querytime.time:
            return instance.version_end_date is None

        return (instance.version_start_date <= querytime.time
                and (instance.version_end_date is None or instance.version_end_date > querytime.time))


class VersionedManyToManyModel(object):
    """
    This class is used for holding signal handlers required for proper versioning
    """

    @staticmethod
    def post_init_initialize(sender, instance, **kwargs):
        """
        This is the signal handler post-initializing the intermediate many-to-many model.
        :param sender: The model class that just had an instance created.
        :param instance: The actual instance of the model that's just been created.
        :param kwargs: Required by Django definition
        :return: None
        """
        if isinstance(instance, sender) and isinstance(instance, Versionable):
            ident = Versionable.uuid()
            now = get_utc_now()
            if not hasattr(instance, 'version_start_date') or instance.version_start_date is None:
                instance.version_start_date = now
            if not hasattr(instance, 'version_birth_date') or instance.version_birth_date is None:
                instance.version_birth_date = now
            if not hasattr(instance, 'id') or not bool(instance.id):
                instance.id = ident
            if not hasattr(instance, 'identity') or not bool(instance.identity):
                instance.identity = ident


post_init.connect(VersionedManyToManyModel.post_init_initialize)<|MERGE_RESOLUTION|>--- conflicted
+++ resolved
@@ -16,21 +16,12 @@
 import datetime
 import uuid
 from collections import namedtuple
-<<<<<<< HEAD
-from django import VERSION
-
-if VERSION[:2] >= (1, 8):
-    from django.db.models.sql.datastructures import Join
-if VERSION[:2] >= (1, 7):
-    from django.apps.registry import apps
-=======
 import re
 
 from django.db.models.sql.datastructures import Join
 from django.apps.registry import apps
->>>>>>> 580940f2
 from django.core.exceptions import SuspiciousOperation, ObjectDoesNotExist
-from django.db import transaction
+from django.db import models, router, transaction
 from django.db.models.base import Model
 from django.db.models import Q
 from django.db.models.constants import LOOKUP_SEP
@@ -46,8 +37,6 @@
 from django.utils.functional import cached_property
 from django.utils.timezone import utc
 from django.utils import six
-
-from django.db import models, router
 
 from versions.settings import get_versioned_delete_collector_class
 from versions.settings import settings as versions_settings
