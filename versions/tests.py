--- conflicted
+++ resolved
@@ -21,12 +21,7 @@
 from django.test import TestCase, TransactionTestCase
 from django.utils.timezone import utc
 from django.utils import six
-<<<<<<< HEAD
-from time import sleep
-import itertools
 from unittest import skip
-=======
->>>>>>> 82f487f5
 
 from versions.models import Versionable, VersionedForeignKey, VersionedManyToManyField, get_utc_now
 
